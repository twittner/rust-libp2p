// Copyright 2018 Parity Technologies (UK) Ltd.
//
// Permission is hereby granted, free of charge, to any person obtaining a
// copy of this software and associated documentation files (the "Software"),
// to deal in the Software without restriction, including without limitation
// the rights to use, copy, modify, merge, publish, distribute, sublicense,
// and/or sell copies of the Software, and to permit persons to whom the
// Software is furnished to do so, subject to the following conditions:
//
// The above copyright notice and this permission notice shall be included in
// all copies or substantial portions of the Software.
//
// THE SOFTWARE IS PROVIDED "AS IS", WITHOUT WARRANTY OF ANY KIND, EXPRESS
// OR IMPLIED, INCLUDING BUT NOT LIMITED TO THE WARRANTIES OF MERCHANTABILITY,
// FITNESS FOR A PARTICULAR PURPOSE AND NONINFRINGEMENT. IN NO EVENT SHALL THE
// AUTHORS OR COPYRIGHT HOLDERS BE LIABLE FOR ANY CLAIM, DAMAGES OR OTHER
// LIABILITY, WHETHER IN AN ACTION OF CONTRACT, TORT OR OTHERWISE, ARISING
// FROM, OUT OF OR IN CONNECTION WITH THE SOFTWARE OR THE USE OR OTHER
// DEALINGS IN THE SOFTWARE.

extern crate bytes;
extern crate futures;
#[macro_use]
extern crate log;
extern crate libp2p_core;
extern crate tokio_io;
extern crate yamux;

use bytes::Bytes;
use futures::{future::{self, FutureResult}, prelude::*};
<<<<<<< HEAD
use libp2p_core::{muxing::Shutdown, upgrade::Upgrade};
use parking_lot::Mutex;
=======
use libp2p_core::{muxing::Shutdown, upgrade::{InboundUpgrade, OutboundUpgrade, UpgradeInfo}};
>>>>>>> b5d12e0a
use std::{io, iter};
use std::io::{Error as IoError};
use tokio_io::{AsyncRead, AsyncWrite};

<<<<<<< HEAD
pub struct Yamux<C>(Mutex<yamux::Connection<C>>);
=======

pub struct Yamux<C>(yamux::Connection<C>);
>>>>>>> b5d12e0a

impl<C> Yamux<C>
where
    C: AsyncRead + AsyncWrite + 'static
{
    pub fn new(c: C, cfg: yamux::Config, mode: yamux::Mode) -> Self {
        Yamux(yamux::Connection::new(c, cfg, mode))
    }
}

impl<C> libp2p_core::StreamMuxer for Yamux<C>
where
    C: AsyncRead + AsyncWrite + 'static
{
    type Substream = yamux::StreamHandle<C>;
    type OutboundSubstream = FutureResult<Option<Self::Substream>, io::Error>;

    #[inline]
    fn poll_inbound(&self) -> Poll<Option<Self::Substream>, IoError> {
        match self.0.poll() {
            Err(e) => {
                error!("connection error: {}", e);
                Err(io::Error::new(io::ErrorKind::Other, e))
            }
            Ok(Async::NotReady) => Ok(Async::NotReady),
            Ok(Async::Ready(None)) => Ok(Async::Ready(None)),
            Ok(Async::Ready(Some(stream))) => Ok(Async::Ready(Some(stream)))
        }
    }

    #[inline]
    fn open_outbound(&self) -> Self::OutboundSubstream {
        let stream = self.0.open_stream().map_err(|e| io::Error::new(io::ErrorKind::Other, e));
        future::result(stream)
    }

    #[inline]
    fn poll_outbound(&self, substream: &mut Self::OutboundSubstream) -> Poll<Option<Self::Substream>, IoError> {
        substream.poll()
    }

    #[inline]
    fn destroy_outbound(&self, _: Self::OutboundSubstream) {
    }

    #[inline]
    fn read_substream(&self, sub: &mut Self::Substream, buf: &mut [u8]) -> Poll<usize, IoError> {
        sub.poll_read(buf)
    }

    #[inline]
    fn write_substream(&self, sub: &mut Self::Substream, buf: &[u8]) -> Poll<usize, IoError> {
        sub.poll_write(buf)
    }

    #[inline]
    fn flush_substream(&self, sub: &mut Self::Substream) -> Poll<(), IoError> {
        sub.poll_flush()
    }

    #[inline]
    fn shutdown_substream(&self, sub: &mut Self::Substream, _: Shutdown) -> Poll<(), IoError> {
        sub.shutdown()
    }

    #[inline]
    fn destroy_substream(&self, _: Self::Substream) {
    }

    #[inline]
    fn shutdown(&self, _: Shutdown) -> Poll<(), IoError> {
        self.0.shutdown()
    }

    #[inline]
    fn flush_all(&self) -> Poll<(), IoError> {
        self.0.flush()
    }
}



#[derive(Clone)]
pub struct Config(yamux::Config);

impl Config {
    pub fn new(cfg: yamux::Config) -> Self {
        Config(cfg)
    }
}

impl Default for Config {
    fn default() -> Self {
        Config(yamux::Config::default())
    }
}

impl<C> Upgrade<C> for Config
where
    C: AsyncRead + AsyncWrite + 'static,
{
    type UpgradeId = ();
    type NamesIter = iter::Once<(Bytes, Self::UpgradeId)>;
    type Output = Yamux<C>;
    type Error = io::Error;
    type Future = FutureResult<Yamux<C>, io::Error>;

    fn protocol_names(&self) -> Self::NamesIter {
        iter::once((Bytes::from("/yamux/1.0.0"), ()))
    }

    fn upgrade(self, i: C, _: Self::UpgradeId) -> Self::Future {
        future::ok(Yamux::new(i, self.0, yamux::Mode::Server))
    }
}
<|MERGE_RESOLUTION|>--- conflicted
+++ resolved
@@ -28,22 +28,12 @@
 
 use bytes::Bytes;
 use futures::{future::{self, FutureResult}, prelude::*};
-<<<<<<< HEAD
-use libp2p_core::{muxing::Shutdown, upgrade::Upgrade};
-use parking_lot::Mutex;
-=======
-use libp2p_core::{muxing::Shutdown, upgrade::{InboundUpgrade, OutboundUpgrade, UpgradeInfo}};
->>>>>>> b5d12e0a
+use libp2p_core::{Endpoint, muxing::Shutdown, upgrade::Upgrade};
 use std::{io, iter};
 use std::io::{Error as IoError};
 use tokio_io::{AsyncRead, AsyncWrite};
 
-<<<<<<< HEAD
-pub struct Yamux<C>(Mutex<yamux::Connection<C>>);
-=======
-
 pub struct Yamux<C>(yamux::Connection<C>);
->>>>>>> b5d12e0a
 
 impl<C> Yamux<C>
 where
@@ -124,20 +114,13 @@
     }
 }
 
-
-
-#[derive(Clone)]
+/// Outbound connection upgrade.
+#[derive(Clone, Default)]
 pub struct Config(yamux::Config);
 
 impl Config {
     pub fn new(cfg: yamux::Config) -> Self {
         Config(cfg)
-    }
-}
-
-impl Default for Config {
-    fn default() -> Self {
-        Config(yamux::Config::default())
     }
 }
 
@@ -155,7 +138,11 @@
         iter::once((Bytes::from("/yamux/1.0.0"), ()))
     }
 
-    fn upgrade(self, i: C, _: Self::UpgradeId) -> Self::Future {
-        future::ok(Yamux::new(i, self.0, yamux::Mode::Server))
+    fn upgrade(self, i: C, _: Self::UpgradeId, e: Endpoint) -> Self::Future {
+        let mode = match e {
+            Endpoint::Dialer => yamux::Mode::Client,
+            Endpoint::Listener => yamux::Mode::Server
+        };
+        future::ok(Yamux::new(i, self.0, mode))
     }
-}
+}