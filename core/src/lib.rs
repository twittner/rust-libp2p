// Copyright 2017 Parity Technologies (UK) Ltd.
//
// Permission is hereby granted, free of charge, to any person obtaining a
// copy of this software and associated documentation files (the "Software"),
// to deal in the Software without restriction, including without limitation
// the rights to use, copy, modify, merge, publish, distribute, sublicense,
// and/or sell copies of the Software, and to permit persons to whom the
// Software is furnished to do so, subject to the following conditions:
//
// The above copyright notice and this permission notice shall be included in
// all copies or substantial portions of the Software.
//
// THE SOFTWARE IS PROVIDED "AS IS", WITHOUT WARRANTY OF ANY KIND, EXPRESS
// OR IMPLIED, INCLUDING BUT NOT LIMITED TO THE WARRANTIES OF MERCHANTABILITY,
// FITNESS FOR A PARTICULAR PURPOSE AND NONINFRINGEMENT. IN NO EVENT SHALL THE
// AUTHORS OR COPYRIGHT HOLDERS BE LIABLE FOR ANY CLAIM, DAMAGES OR OTHER
// LIABILITY, WHETHER IN AN ACTION OF CONTRACT, TORT OR OTHERWISE, ARISING
// FROM, OUT OF OR IN CONNECTION WITH THE SOFTWARE OR THE USE OR OTHER
// DEALINGS IN THE SOFTWARE.

//! Transport, protocol upgrade and swarm systems of *libp2p*.
//!
//! This crate contains all the core traits and mechanisms of the transport and swarm systems
//! of *libp2p*.
//!
//! # The `Transport` trait
//!
//! The main trait that this crate provides is `Transport`, which provides the `dial` and
//! `listen_on` methods and can be used to dial or listen on a multiaddress. The `swarm` crate
//! itself does not provide any concrete (i.e. non-dummy, non-adapter) implementation of this trait.
//! It is implemented on structs that are provided by external crates, such as `TcpConfig` from
//! `tcp-transport`, `UdpConfig`, or `WebsocketConfig` (note: as of the writing of this
//! documentation, the last two structs don't exist yet).
//!
//! Each implementation of `Transport` only supports *some* multiaddress protocols, for example
//! the `TcpConfig` struct only supports multiaddresses that look like `/ip*/*.*.*.*/tcp/*`. It is
//! possible to group two implementations of `Transport` with the `or_transport` method, in order
//! to obtain a single object that supports the protocols of both objects at once. This can be done
//! multiple times in a row in order to chain as many implementations as you want.
//!
//! // TODO: right now only tcp-transport exists, we need to add an example for chaining
//! //       multiple transports once that makes sense
//!
//! ## The `MuxedTransport` trait
//!
//! The `MuxedTransport` trait is an extension to the `Transport` trait, and is implemented on
//! transports that can receive incoming connections on streams that have been opened with `dial()`.
//!
//! The trait provides the `next_incoming()` method, which returns a future that will resolve to
//! the next substream that arrives from a dialed node.
//!
//! > **Note**: This trait is mainly implemented for transports that provide stream muxing
//! >           capabilities, but it can also be implemented in a dummy way by returning an empty
//! >           iterator.
//!
//! # Connection upgrades
//!
//! Once a socket has been opened with a remote through a `Transport`, it can be *upgraded*. This
//! consists in negotiating a protocol with the remote (through `multistream-select`), and applying
//! that protocol on the socket.
//!
//! A potential connection upgrade is represented with the `ConnectionUpgrade` trait. The trait
//! consists in a protocol name plus a method that turns the socket into an `Output` object whose
//! nature and type is specific to each upgrade.
//!
//! There exists three kinds of connection upgrades: middlewares, muxers, and actual protocols.
//!
//! ## Middlewares
//!
//! Examples of middleware connection upgrades include `PlainTextConfig` (dummy upgrade) or
//! `SecioConfig` (encyption layer, provided by the `secio` crate).
//!
//! The output of a middleware connection upgrade implements the `AsyncRead` and `AsyncWrite`
//! traits, just like sockets do.
//!
//! A middleware can be applied on a transport by using the `with_upgrade` method of the
//! `Transport` trait. The return value of this method also implements the `Transport` trait, which
//! means that you can call `dial()` and `listen_on()` on it in order to directly obtain an
//! upgraded connection or a listener that will yield upgraded connections. Similarly, the
//! `next_incoming()` method will automatically apply the upgrade on both the dialer and the
//! listener. An error is produced if the remote doesn't support the protocol corresponding to the
//! connection upgrade.
//!
//! ```
//! extern crate libp2p_core;
//! extern crate libp2p_tcp_transport;
//!
//! use libp2p_core::Dialer;
//!
//! # fn main() {
//! let tcp_transport = libp2p_tcp_transport::TcpConfig::new();
//! let upgraded = tcp_transport.with_dialer_upgrade(libp2p_core::upgrade::DeniedUpgrade);
//!
//! // upgraded.dial(...)   // automatically applies the plain text protocol on the socket
//! # }
//! ```
//!
//! ## Muxers
//!
//! The concept of *muxing* consists in using a single stream as if it was multiple substreams.
//!
//! If the output of the connection upgrade instead implements the `StreamMuxer` and `Clone`
//! traits, then you can turn the `UpgradedNode` struct into a `ConnectionReuse` struct by calling
//! `ConnectionReuse::from(upgraded_node)`.
//!
//! The `ConnectionReuse` struct then implements the `Transport` and `MuxedTransport` traits, and
//! can be used to dial or listen to multiaddresses, just like any other transport. The only
//! difference is that dialing a node will try to open a new substream on an existing connection
//! instead of opening a new one every time.
//!
//! > **Note**: Right now the `ConnectionReuse` struct is not fully implemented.
//!
//! TODO: add an example once the multiplex pull request is merged
//!
//! ## Actual protocols
//!
//! *Actual protocols* work the same way as middlewares, except that their `Output` doesn't
//! implement the `AsyncRead` and `AsyncWrite` traits. This means that that the return value of
//! `with_upgrade` does **not** implement the `Transport` trait and thus cannot be used as a
//! transport.
//!
//! However the `UpgradedNode` struct returned by `with_upgrade` still provides methods named
//! `dial`, `listen_on`, and `next_incoming`, which will yield you a `Future` or a `Stream`,
//! which you can use to obtain the `Output`. This `Output` can then be used in a protocol-specific
//! way to use the protocol.
//!
//! ```no_run
//! extern crate futures;
//! extern crate libp2p_ping;
//! extern crate libp2p_core;
//! extern crate libp2p_tcp_transport;
//! extern crate tokio;
//!
//! use futures::{Future, Stream};
<<<<<<< HEAD
//! use libp2p_ping::{Ping, PingOutput};
//! use libp2p_core::{Dialer, transport::Error};
=======
//! use libp2p_ping::protocol::{Ping, PingOutput};
//! use libp2p_core::Transport;
>>>>>>> 1b4dada4
//! use tokio::runtime::current_thread::Runtime;
//!
//! # fn main() {
//! let ping_dialer = libp2p_tcp_transport::TcpConfig::new()
//!     // We have a `TcpConfig` struct that implements `Transport`, and apply a `Ping` upgrade on it.
//!     .with_dialer_upgrade(Ping::default())
//!     // TODO: right now the only available protocol is ping, but we want to replace it with
//!     //       something that is more simple to use
//!     .dial("127.0.0.1:12345".parse::<libp2p_core::Multiaddr>().unwrap()).unwrap_or_else(|_| panic!())
//!     .and_then(|mut pinger| {
//!         pinger.ping(());
//!         let f = pinger.into_future().map(|_| ()).map_err(|(err, _)| Error::Transport(err));
//!         Box::new(f) as Box<Future<Item = _, Error = _>>
//!     });
//!
//! // Runs until the ping arrives.
//! let mut rt = Runtime::new().unwrap();
//! let _ = rt.block_on(ping_dialer).unwrap();
//! # }
//! ```
//!
//! ## Grouping protocols
//!
//! You can use the `.or_upgrade()` method to group multiple upgrades together. The return value
//! also implements the `ConnectionUpgrade` trait and will choose one of the protocols amongst the
//! ones supported.
//!

extern crate bs58;
extern crate bytes;
extern crate fnv;
#[macro_use]
extern crate futures;
#[macro_use]
extern crate log;
extern crate multihash;
extern crate multistream_select;
extern crate parking_lot;
extern crate protobuf;
#[macro_use]
extern crate quick_error;
extern crate rw_stream_sink;
extern crate smallvec;
extern crate tokio_executor;
extern crate tokio_io;
extern crate tokio_timer;
extern crate void;

#[cfg(test)]
extern crate rand;
#[cfg(test)]
extern crate tokio;
#[cfg(test)]
extern crate tokio_codec;
#[cfg(test)]
#[macro_use]
extern crate assert_matches;
#[cfg(test)]
extern crate tokio_mock_task;

/// Multi-address re-export.
pub extern crate multiaddr;

mod keys_proto;
mod peer_id;
mod public_key;

#[cfg(test)]
mod tests;

pub mod either;
pub mod muxing;
pub mod nodes;
pub mod transport;
pub mod upgrade;

pub use self::multiaddr::Multiaddr;
pub use self::muxing::StreamMuxer;
pub use self::peer_id::PeerId;
pub use self::public_key::PublicKey;
pub use self::transport::{Dialer, Listener, Transport};
pub use self::upgrade::{InboundUpgrade, OutboundUpgrade, UpgradeInfo};

#[derive(Debug, Copy, Clone, PartialEq, Eq, Hash)]
pub enum Endpoint {
    /// The socket comes from a dialer.
    Dialer,
    /// The socket comes from a listener.
    Listener,
}

impl std::ops::Not for Endpoint {
    type Output = Endpoint;

    fn not(self) -> Self::Output {
        match self {
            Endpoint::Dialer => Endpoint::Listener,
            Endpoint::Listener => Endpoint::Dialer
        }
    }
}
<|MERGE_RESOLUTION|>--- conflicted
+++ resolved
@@ -132,13 +132,8 @@
 //! extern crate tokio;
 //!
 //! use futures::{Future, Stream};
-<<<<<<< HEAD
-//! use libp2p_ping::{Ping, PingOutput};
+//! use libp2p_ping::protocol::Ping;
 //! use libp2p_core::{Dialer, transport::Error};
-=======
-//! use libp2p_ping::protocol::{Ping, PingOutput};
-//! use libp2p_core::Transport;
->>>>>>> 1b4dada4
 //! use tokio::runtime::current_thread::Runtime;
 //!
 //! # fn main() {
