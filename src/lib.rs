--- conflicted
+++ resolved
@@ -109,7 +109,7 @@
 //! The `Swarm` struct contains all active and pending connections to remotes and manages the
 //! state of all the substreams that have been opened, and all the upgrades that were built upon
 //! these substreams.
-//! 
+//!
 //! It combines a `Transport`, a `NetworkBehaviour` and a `Topology` together.
 //!
 //! See the documentation of the `libp2p-core` crate for more details about creating a swarm.
@@ -149,11 +149,9 @@
 #[cfg(not(any(target_os = "emscripten", target_os = "unknown")))]
 pub extern crate libp2p_mdns as mdns;
 pub extern crate libp2p_ping as ping;
-<<<<<<< HEAD
+#[cfg(not(any(target_os = "emscripten", target_os = "unknown")))]
 pub extern crate libp2p_quic as quic;
-=======
 pub extern crate libp2p_plaintext as plaintext;
->>>>>>> dbff125d
 pub extern crate libp2p_ratelimit as ratelimit;
 pub extern crate libp2p_secio as secio;
 #[cfg(not(any(target_os = "emscripten", target_os = "unknown")))]
