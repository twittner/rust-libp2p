[package]
name = "libp2p"
description = "Peer-to-peer networking library"
version = "0.1.0"
authors = ["Parity Technologies <admin@parity.io>"]
license = "MIT"
repository = "https://github.com/libp2p/rust-libp2p"
keywords = ["peer-to-peer", "libp2p", "networking"]
categories = ["network-programming", "asynchronous"]

[features]
default = ["secio-rsa", "secio-secp256k1", "libp2p-websocket"]
secio-rsa = ["libp2p-secio/rsa"]
secio-secp256k1 = ["libp2p-secio/secp256k1"]

[dependencies]
bytes = "0.4"
futures = "0.1"
<<<<<<< HEAD
multiaddr = { path = "./misc/multiaddr" }
multihash = { path = "./misc/multihash" }
libp2p-mplex = { path = "./muxers/mplex" }
libp2p-identify = { path = "./protocols/identify" }
libp2p-kad = { path = "./protocols/kad" }
libp2p-floodsub = { path = "./protocols/floodsub" }
libp2p-peerstore = { path = "./stores/peerstore" }
libp2p-ping = { path = "./protocols/ping" }
libp2p-quic = { path = "./transports/quic" }
libp2p-ratelimit = { path = "./transports/ratelimit" }
libp2p-relay = { path = "./transports/relay" }
libp2p-core = { path = "./core" }
libp2p-core-derive = { path = "./misc/core-derive" }
libp2p-secio = { path = "./protocols/secio", default-features = false }
libp2p-transport-timeout = { path = "./transports/timeout" }
libp2p-uds = { path = "./transports/uds" }
libp2p-websocket = { path = "./transports/websocket", optional = true }
libp2p-yamux = { path = "./muxers/yamux" }
=======
multiaddr = { package = "parity-multiaddr", version = "0.1.0", path = "./misc/multiaddr" }
multihash = { package = "parity-multihash", version = "0.1.0", path = "./misc/multihash" }
libp2p-mplex = { version = "0.1.0", path = "./muxers/mplex" }
libp2p-identify = { version = "0.1.0", path = "./protocols/identify" }
libp2p-kad = { version = "0.1.0", path = "./protocols/kad" }
libp2p-floodsub = { version = "0.1.0", path = "./protocols/floodsub" }
libp2p-ping = { version = "0.1.0", path = "./protocols/ping" }
libp2p-plaintext = { version = "0.1.0", path = "./protocols/plaintext" }
libp2p-ratelimit = { version = "0.1.0", path = "./transports/ratelimit" }
libp2p-core = { version = "0.1.0", path = "./core" }
libp2p-core-derive = { version = "0.1.0", path = "./misc/core-derive" }
libp2p-secio = { version = "0.1.0", path = "./protocols/secio", default-features = false }
libp2p-uds = { version = "0.1.0", path = "./transports/uds" }
libp2p-websocket = { version = "0.1.0", path = "./transports/websocket", optional = true }
libp2p-yamux = { version = "0.1.0", path = "./muxers/yamux" }
>>>>>>> dbff125d
tokio-codec = "0.1"
tokio-executor = "0.1"
tokio-io = "0.1"

[target.'cfg(not(any(target_os = "emscripten", target_os = "unknown")))'.dependencies]
libp2p-dns = { version = "0.1.0", path = "./transports/dns" }
libp2p-mdns = { version = "0.1.0", path = "./misc/mdns" }
libp2p-tcp = { version = "0.1.0", path = "./transports/tcp" }

[target.'cfg(any(target_os = "emscripten", target_os = "unknown"))'.dependencies]
stdweb = { version = "0.4", default-features = false }

[dev-dependencies]
env_logger = "0.6.0"
rand = "0.6"
tokio = "0.1"
tokio-stdin-stdout = "0.1"
void = "1.0"

[workspace]
members = [
    "core",
    "misc/core-derive",
    "misc/mdns",
    "misc/multiaddr",
    "misc/multihash",
    "misc/multistream-select",
    "misc/peer-id-generator",
    "misc/rw-stream-sink",
    "muxers/mplex",
    "muxers/yamux",
    "protocols/floodsub",
    "protocols/identify",
    "protocols/kad",
    "protocols/observed",
    "protocols/ping",
    "protocols/plaintext",
    "protocols/secio",
    "transports/dns",
    "transports/quic",
    "transports/ratelimit",
    "transports/tcp",
    "transports/uds",
    "transports/websocket"
]<|MERGE_RESOLUTION|>--- conflicted
+++ resolved
@@ -16,26 +16,6 @@
 [dependencies]
 bytes = "0.4"
 futures = "0.1"
-<<<<<<< HEAD
-multiaddr = { path = "./misc/multiaddr" }
-multihash = { path = "./misc/multihash" }
-libp2p-mplex = { path = "./muxers/mplex" }
-libp2p-identify = { path = "./protocols/identify" }
-libp2p-kad = { path = "./protocols/kad" }
-libp2p-floodsub = { path = "./protocols/floodsub" }
-libp2p-peerstore = { path = "./stores/peerstore" }
-libp2p-ping = { path = "./protocols/ping" }
-libp2p-quic = { path = "./transports/quic" }
-libp2p-ratelimit = { path = "./transports/ratelimit" }
-libp2p-relay = { path = "./transports/relay" }
-libp2p-core = { path = "./core" }
-libp2p-core-derive = { path = "./misc/core-derive" }
-libp2p-secio = { path = "./protocols/secio", default-features = false }
-libp2p-transport-timeout = { path = "./transports/timeout" }
-libp2p-uds = { path = "./transports/uds" }
-libp2p-websocket = { path = "./transports/websocket", optional = true }
-libp2p-yamux = { path = "./muxers/yamux" }
-=======
 multiaddr = { package = "parity-multiaddr", version = "0.1.0", path = "./misc/multiaddr" }
 multihash = { package = "parity-multihash", version = "0.1.0", path = "./misc/multihash" }
 libp2p-mplex = { version = "0.1.0", path = "./muxers/mplex" }
@@ -51,7 +31,6 @@
 libp2p-uds = { version = "0.1.0", path = "./transports/uds" }
 libp2p-websocket = { version = "0.1.0", path = "./transports/websocket", optional = true }
 libp2p-yamux = { version = "0.1.0", path = "./muxers/yamux" }
->>>>>>> dbff125d
 tokio-codec = "0.1"
 tokio-executor = "0.1"
 tokio-io = "0.1"
@@ -59,6 +38,7 @@
 [target.'cfg(not(any(target_os = "emscripten", target_os = "unknown")))'.dependencies]
 libp2p-dns = { version = "0.1.0", path = "./transports/dns" }
 libp2p-mdns = { version = "0.1.0", path = "./misc/mdns" }
+libp2p-quic = { version = "0.1.0", path = "./transports/quic" }
 libp2p-tcp = { version = "0.1.0", path = "./transports/tcp" }
 
 [target.'cfg(any(target_os = "emscripten", target_os = "unknown"))'.dependencies]
