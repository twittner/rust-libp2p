// Copyright 2018 Parity Technologies (UK) Ltd.
//
// Permission is hereby granted, free of charge, to any person obtaining a
// copy of this software and associated documentation files (the "Software"),
// to deal in the Software without restriction, including without limitation
// the rights to use, copy, modify, merge, publish, distribute, sublicense,
// and/or sell copies of the Software, and to permit persons to whom the
// Software is furnished to do so, subject to the following conditions:
//
// The above copyright notice and this permission notice shall be included in
// all copies or substantial portions of the Software.
//
// THE SOFTWARE IS PROVIDED "AS IS", WITHOUT WARRANTY OF ANY KIND, EXPRESS
// OR IMPLIED, INCLUDING BUT NOT LIMITED TO THE WARRANTIES OF MERCHANTABILITY,
// FITNESS FOR A PARTICULAR PURPOSE AND NONINFRINGEMENT. IN NO EVENT SHALL THE
// AUTHORS OR COPYRIGHT HOLDERS BE LIABLE FOR ANY CLAIM, DAMAGES OR OTHER
// LIABILITY, WHETHER IN AN ACTION OF CONTRACT, TORT OR OTHERWISE, ARISING
// FROM, OUT OF OR IN CONNECTION WITH THE SOFTWARE OR THE USE OR OTHER
// DEALINGS IN THE SOFTWARE.

//! A basic chat application demonstrating libp2p and the Floodsub protocol.
//!
//! Using two terminal windows, start two instances. Take note of the listening
//! address of the first instance and start the second with this address as the
//! first argument. In the first terminal window, run:
//! ```text
//! cargo run --example chat
//! ```
//! It will print the PeerId and the listening address, e.g. `Listening on
//! "/ip4/0.0.0.0/tcp/24915"`
//!
//! In the second terminal window, start a new instance of the example with:
//! ```text
//! cargo run --example chat -- /ip4/127.0.0.1/tcp/24915
//! ```
//! The two nodes connect. Type a message in either terminal and hit return: the
//! message is sent and printed in the other terminal. Close with Ctrl-c.
//!
//! You can of course open more terminal windows and add more participants.
//! Dialing any of the other peers will propagate the new participant to all
//! chat members and everyone will receive all messages.

extern crate env_logger;
extern crate futures;
extern crate libp2p;
extern crate tokio;

use futures::prelude::*;
use libp2p::{
    Transport, NetworkBehaviour,
    core::{swarm::{reporter, NetworkBehaviour}, upgrade::{self, OutboundUpgradeExt}},
    floodsub::FloodsubBehaviour,
    secio,
    mplex,
    tokio_codec::{FramedRead, LinesCodec},
    tokio_io::{AsyncRead, AsyncWrite}
};

#[derive(NetworkBehaviour)]
struct Chat<Sub: AsyncRead + AsyncWrite> {
    #[behaviour(handler = "log")]
    logging: reporter::EventReporter<Sub>,

    #[behaviour(handler = "on_floodsub")]
    floodsub: FloodsubBehaviour<Sub>
}

impl<Sub: AsyncRead + AsyncWrite> Chat<Sub> {
    fn log<Top>(&mut self, e: <reporter::EventReporter<Sub> as NetworkBehaviour<Top>>::OutEvent) {
        match e {
            reporter::Event::Listener { listens, ..} =>
                println!("listening at {}", listens),
            reporter::Event::Connected { peer, endpoint } =>
                println!("new connection from {:?}, peer {:?}", endpoint, peer),
            reporter::Event::Disconnected { peer, .. } =>
                println!("peer {:?} disconnected", peer),
            _ => ()
        }
    }

    fn on_floodsub<Top>(&mut self, e: <FloodsubBehaviour<Sub> as NetworkBehaviour<Top>>::OutEvent) {
        println!("Received message: {:?}", String::from_utf8_lossy(&e.data))
    }
}

fn main() -> Result<(), Box<dyn std::error::Error + Send + Sync>> {
    env_logger::init();
    // Create a random PeerId
    let local_key = secio::SecioKeyPair::ed25519_generated()?;
    let local_peer_id = local_key.to_peer_id();
    println!("Local peer id: {:?}", local_peer_id);

    // Set up a an encrypted DNS-enabled TCP Transport over the Mplex protocol
    let transport = libp2p::CommonTransport::new()
        .with_upgrade(secio::SecioConfig::new(local_key))
        .and_then(move |out, _| {
            let peer_id = out.remote_key.into_peer_id();
            let upgrade = mplex::MplexConfig::new().map_outbound(move |muxer| (peer_id, muxer) );
            upgrade::apply_outbound(out.stream, upgrade).map_err(|e| e.into_io_error())
        });

    // Create a Floodsub topic
    let floodsub_topic = libp2p::floodsub::TopicBuilder::new("chat").build();

    // Create a Swarm to manage peers and events
    let mut swarm = {
        let mut behaviour = Chat {
            logging: reporter::EventReporter::new(),
            floodsub: FloodsubBehaviour::new(local_peer_id)
        };
        behaviour.floodsub.subscribe(floodsub_topic.clone());
        libp2p::Swarm::new(transport, behaviour, libp2p::core::topology::MemoryTopology::empty())
    };

    // Listen on all interfaces and whatever port the OS assigns
    let addr = "/ip4/0.0.0.0/tcp/0".parse()?;
    if let Err(addr) = libp2p::Swarm::listen_on(&mut swarm, addr) {
        eprintln!("swarm could not listen on {}", addr);
        std::process::exit(1)
    }

    // Reach out to another node
    if let Some(to_dial) = std::env::args().nth(1) {
        let dialing = to_dial.clone();
        match to_dial.parse() {
            Ok(to_dial) => {
                match libp2p::Swarm::dial_addr(&mut swarm, to_dial) {
                    Ok(_) => println!("Dialed {:?}", dialing),
                    Err(e) => println!("Dial {:?} failed: {:?}", dialing, e)
                }
            },
            Err(err) => println!("Failed to parse address to dial: {:?}", err),
        }
    }

    // Read full lines from stdin
    let stdin = tokio_stdin_stdout::stdin(0);
    let mut framed_stdin = FramedRead::new(stdin, LinesCodec::new());

    // Kick it off
    tokio::run(futures::future::poll_fn(move || -> Result<_, ()> {
        loop {
            match framed_stdin.poll().expect("Error while polling stdin") {
                Async::Ready(Some(line)) => swarm.floodsub.publish(&floodsub_topic, line.as_bytes()),
                Async::Ready(None) => panic!("Stdin closed"),
                Async::NotReady => break,
            };
        }

        loop {
            match swarm.poll().expect("Error while polling swarm") {
<<<<<<< HEAD
                Async::Ready(Some(())) => {}
                Async::Ready(None) | Async::NotReady => break
=======
                Async::Ready(Some(message)) => {
                    println!("Received: '{:?}' from {:?}", String::from_utf8_lossy(&message.data), message.source);
                },
                Async::Ready(None) | Async::NotReady => break,
>>>>>>> 3c614c23
            }
        }

        Ok(Async::NotReady)
    }));

    Ok(())
}<|MERGE_RESOLUTION|>--- conflicted
+++ resolved
@@ -79,7 +79,7 @@
     }
 
     fn on_floodsub<Top>(&mut self, e: <FloodsubBehaviour<Sub> as NetworkBehaviour<Top>>::OutEvent) {
-        println!("Received message: {:?}", String::from_utf8_lossy(&e.data))
+        println!("Received: '{:?}' from {:?}", String::from_utf8_lossy(&e.data), e.source)
     }
 }
 
@@ -149,15 +149,8 @@
 
         loop {
             match swarm.poll().expect("Error while polling swarm") {
-<<<<<<< HEAD
                 Async::Ready(Some(())) => {}
                 Async::Ready(None) | Async::NotReady => break
-=======
-                Async::Ready(Some(message)) => {
-                    println!("Received: '{:?}' from {:?}", String::from_utf8_lossy(&message.data), message.source);
-                },
-                Async::Ready(None) | Async::NotReady => break,
->>>>>>> 3c614c23
             }
         }
 
